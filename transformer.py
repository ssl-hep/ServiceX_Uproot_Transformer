--- conflicted
+++ resolved
@@ -34,12 +34,9 @@
 from typing import NamedTuple
 
 import awkward as ak
-<<<<<<< HEAD
 import psutil as psutil
-=======
 import uproot
 import time
->>>>>>> b23503ff
 
 from servicex.transformer.servicex_adapter import ServiceXAdapter
 from servicex.transformer.transformer_argument_parser import TransformerArgumentParser
@@ -49,11 +46,8 @@
 from servicex.transformer.uproot_events import UprootEvents
 from servicex.transformer.uproot_transformer import UprootTransformer
 from servicex.transformer.arrow_writer import ArrowWriter
-<<<<<<< HEAD
-=======
 from hashlib import sha1
 import os
->>>>>>> b23503ff
 import pyarrow.parquet as pq
 import pyarrow as pa
 
@@ -100,7 +94,6 @@
         yield self.arrow
 
 
-<<<<<<< HEAD
 # function to initialize logging
 def initialize_logging(request=None):
     """
@@ -155,7 +148,8 @@
     return TimeTuple(user=time_stats.user+time_stats.children_user,
                      system=time_stats.system+time_stats.children_system,
                      iowait=time_stats.iowait)
-=======
+
+  
 def hash_path(file_name):
     """
     Make the path safe for object store or POSIX, by keeping the length
@@ -172,7 +166,6 @@
         ])
     else:
         return file_name
->>>>>>> b23503ff
 
 
 # noinspection PyUnusedLocal
@@ -315,17 +308,13 @@
     logger.info("-----", sys.path)
     kafka_brokers = TransformerArgumentParser.extract_kafka_brokers(args.brokerlist)
 
-<<<<<<< HEAD
     logger.info(f"result destination: {args.result_destination}  output dir: {args.output_dir}")
     if args.output_dir:
             messaging = None
             object_store = None
     elif args.result_destination == 'kafka':
-=======
-    print(args.result_destination, args.output_dir)
 
     if args.result_destination == 'kafka':
->>>>>>> b23503ff
         messaging = KafkaMessaging(kafka_brokers, args.max_message_size)
         object_store = None
     elif args.result_destination == 'object-store':
